package dockeripv6nat

import (
	"log"
	"strings"

	"github.com/coreos/go-iptables/iptables"
)

type Table string

const (
	TableFilter = "filter"
	TableNat    = "nat"
)

type Chain string

const (
<<<<<<< HEAD
	ChainInput           = "INPUT"
	ChainOutput          = "OUTPUT"
	ChainPrerouting      = "PREROUTING"
	ChainPostrouting     = "POSTROUTING"
	ChainForward         = "FORWARD"
	ChainDockerUser      = "DOCKER-USER"
	ChainDocker          = "DOCKER"
	ChainDockerIsolation = "DOCKER-ISOLATION"
=======
	ChainInput            = "INPUT"
	ChainOutput           = "OUTPUT"
	ChainPrerouting       = "PREROUTING"
	ChainPostrouting      = "POSTROUTING"
	ChainForward          = "FORWARD"
	ChainDocker           = "DOCKER"
	ChainDockerIsolation1 = "DOCKER-ISOLATION-STAGE-1"
	ChainDockerIsolation2 = "DOCKER-ISOLATION-STAGE-2"
>>>>>>> cf76f764
)

type TableChain struct {
	table Table
	chain Chain
}

type rule struct {
	tc      TableChain
	spec    []string
	prepend bool
}

func NewRule(table Table, chain Chain, spec ...string) *rule {
	return &rule{
		tc:      TableChain{table, chain},
		spec:    spec,
		prepend: false,
	}
}

func NewPrependRule(table Table, chain Chain, spec ...string) *rule {
	return &rule{
		tc:      TableChain{table, chain},
		spec:    spec,
		prepend: true,
	}
}

func (r *rule) hash() string {
	return strings.Join(r.spec, "#")
}

func (r1 *rule) Equal(r2 *rule) bool {
	if r1.tc != r2.tc {
		return false
	}

	if len(r1.spec) != len(r2.spec) {
		return false
	}

	for index := range r1.spec {
		if r1.spec[index] != r2.spec[index] {
			return false
		}
	}

	return true
}

type Ruleset []*rule

func (s *Ruleset) Contains(r *rule) bool {
	for _, sr := range *s {
		if r.Equal(sr) {
			return true
		}
	}

	return false
}

func (s1 *Ruleset) Diff(s2 *Ruleset) *Ruleset {
	if len(*s2) == 0 {
		return s1
	}

	s := make(Ruleset, 0, len(*s1))
	for _, r := range *s1 {
		if !s2.Contains(r) {
			s = append(s, r)
		}
	}

	return &s
}

type firewall struct {
<<<<<<< HEAD
	ipt               *iptables.IPTables
	activeRules       map[TableChain]map[string]bool
	userChainJumpRule *rule
=======
	ipt         *iptables.IPTables
	activeRules map[TableChain]map[string]bool
	debug       bool
>>>>>>> cf76f764
}

func NewFirewall(debug bool) (*firewall, error) {
	ipt, err := iptables.NewWithProtocol(iptables.ProtocolIPv6)
	if err != nil {
		return nil, err
	}

	return &firewall{
<<<<<<< HEAD
		ipt: ipt,
		activeRules: make(map[TableChain]map[string]bool),
		userChainJumpRule: NewRule(TableFilter, ChainForward, "-j", ChainDockerUser),
=======
		ipt:         ipt,
		activeRules: make(map[TableChain]map[string]bool),
		debug:       debug,
>>>>>>> cf76f764
	}, nil
}

func (fw *firewall) activateRule(r *rule) {
	if _, exists := fw.activeRules[r.tc]; !exists {
		fw.activeRules[r.tc] = make(map[string]bool)
	}
	fw.activeRules[r.tc][r.hash()] = true
}

func (fw *firewall) deactivateRule(r *rule) {
	delete(fw.activeRules[r.tc], r.hash())
}

func (fw *firewall) EnsureTableChains(tableChains []TableChain) error {
	for _, tc := range tableChains {
		if err := fw.ipt.ClearChain(string(tc.table), string(tc.chain)); err != nil {
			return err
		}
		delete(fw.activeRules, tc)
	}

	return nil
}

func (fw *firewall) RemoveTableChains(tableChains []TableChain) error {
	for _, tc := range tableChains {
		fw.ipt.ClearChain(string(tc.table), string(tc.chain))
		fw.ipt.DeleteChain(string(tc.table), string(tc.chain))
		delete(fw.activeRules, tc)
	}

	return nil
}

func (fw *firewall) EnsureRules(rules *Ruleset) error {
	// A regular loop to append only the non-prepend rules
	for _, rule := range *rules {
		if rule.prepend {
			continue
		}

		exists, err := fw.ipt.Exists(string(rule.tc.table), string(rule.tc.chain), rule.spec...)
		if err != nil {
			return err
		}

		if !exists {
			if err := fw.ipt.Insert(string(rule.tc.table), string(rule.tc.chain), len(fw.activeRules[rule.tc])+1, rule.spec...); err != nil {
				return err
			}
			if fw.debug {
				log.Println("rule added: -t", string(rule.tc.table), "-A", string(rule.tc.chain), len(fw.activeRules[rule.tc])+1, strings.Join(rule.spec, " "))
			}
		}
		fw.activateRule(rule)
	}

	// Loop in reverse to insert the prepend rules to the start of the chain
	for index := len(*rules) - 1; index >= 0; index-- {
		rule := (*rules)[index]
		if !rule.prepend {
			continue
		}

		exists, err := fw.ipt.Exists(string(rule.tc.table), string(rule.tc.chain), rule.spec...)
		if err != nil {
			return err
		}

		if !exists {
			if err := fw.ipt.Insert(string(rule.tc.table), string(rule.tc.chain), 1, rule.spec...); err != nil {
				return err
			}
			if fw.debug {
				log.Println("rule added: -t", string(rule.tc.table), "-A", string(rule.tc.chain), 1, strings.Join(rule.spec, " "))
			}
		}
		fw.activateRule(rule)
	}

	return nil
}

func (fw *firewall) RemoveRules(rules *Ruleset) error {
	for _, rule := range *rules {
		if rule.Equal(fw.userChainJumpRule) {
			continue
		}

		exists, err := fw.ipt.Exists(string(rule.tc.table), string(rule.tc.chain), rule.spec...)
		if err != nil {
			return err
		}

		if exists {
			if err := fw.ipt.Delete(string(rule.tc.table), string(rule.tc.chain), rule.spec...); err != nil {
				return err
			}
			if fw.debug {
				log.Println("rule removed: -t", string(rule.tc.table), "-D", string(rule.tc.chain), strings.Join(rule.spec, " "))
			}
		}
		fw.deactivateRule(rule)
	}

	return nil
}

func (fw *firewall) EnsureUserFilterChain() error {
	chains, err := fw.ipt.ListChains(TableFilter)
	if err != nil {
		return err
	}

	exists := false
	for _, chain := range chains {
		if chain == ChainDockerUser {
			exists = true
		}
	}

	if !exists {
		if err = fw.ipt.NewChain(TableFilter, ChainDockerUser); err != nil {
			return err
		}
	}

	if err = fw.ipt.AppendUnique(TableFilter, ChainDockerUser, "-j", "RETURN"); err != nil {
		return err
	}

	exists, err = fw.ipt.Exists(TableFilter, ChainForward, "-j", ChainDockerUser)
	if err != nil {
		return err
	}

	if exists {
		err = fw.ipt.Delete(TableFilter, ChainForward, "-j", ChainDockerUser)
	}
	return err
}<|MERGE_RESOLUTION|>--- conflicted
+++ resolved
@@ -17,25 +17,15 @@
 type Chain string
 
 const (
-<<<<<<< HEAD
-	ChainInput           = "INPUT"
-	ChainOutput          = "OUTPUT"
-	ChainPrerouting      = "PREROUTING"
-	ChainPostrouting     = "POSTROUTING"
-	ChainForward         = "FORWARD"
-	ChainDockerUser      = "DOCKER-USER"
-	ChainDocker          = "DOCKER"
-	ChainDockerIsolation = "DOCKER-ISOLATION"
-=======
 	ChainInput            = "INPUT"
 	ChainOutput           = "OUTPUT"
 	ChainPrerouting       = "PREROUTING"
 	ChainPostrouting      = "POSTROUTING"
 	ChainForward          = "FORWARD"
+	ChainDockerUser       = "DOCKER-USER"
 	ChainDocker           = "DOCKER"
 	ChainDockerIsolation1 = "DOCKER-ISOLATION-STAGE-1"
 	ChainDockerIsolation2 = "DOCKER-ISOLATION-STAGE-2"
->>>>>>> cf76f764
 )
 
 type TableChain struct {
@@ -115,15 +105,10 @@
 }
 
 type firewall struct {
-<<<<<<< HEAD
 	ipt               *iptables.IPTables
 	activeRules       map[TableChain]map[string]bool
+	debug             bool
 	userChainJumpRule *rule
-=======
-	ipt         *iptables.IPTables
-	activeRules map[TableChain]map[string]bool
-	debug       bool
->>>>>>> cf76f764
 }
 
 func NewFirewall(debug bool) (*firewall, error) {
@@ -133,15 +118,10 @@
 	}
 
 	return &firewall{
-<<<<<<< HEAD
-		ipt: ipt,
-		activeRules: make(map[TableChain]map[string]bool),
+		ipt:               ipt,
+		activeRules:       make(map[TableChain]map[string]bool),
+		debug:             debug,
 		userChainJumpRule: NewRule(TableFilter, ChainForward, "-j", ChainDockerUser),
-=======
-		ipt:         ipt,
-		activeRules: make(map[TableChain]map[string]bool),
-		debug:       debug,
->>>>>>> cf76f764
 	}, nil
 }
 
